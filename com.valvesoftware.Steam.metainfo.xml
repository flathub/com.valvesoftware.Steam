--- conflicted
+++ resolved
@@ -52,39 +52,8 @@
     <value key="GnomeSoftware::popular-background">https://raw.githubusercontent.com/flathub/com.valvesoftware.Steam/master/images/com.valvesoftware.Steam-thumb.png</value>
   </metadata>
   <releases>
-<<<<<<< HEAD
     <release version="1.0.0.81" date="2024-08-15">
       <description></description>
-    </release>
-=======
-    <release version="1.0.0.83" date="2025-04-24">
-      <description></description>
-    </release>
-    <release version="1.0.0.82" date="2024-10-03">
-      <description/>
-    </release>
-    <release version="1.0.0.81" date="2024-08-15">
-      <description/>
-    </release>
->>>>>>> 95288723
-    <release version="1.0.0.79" date="2024-02-08"/>
-    <release version="1.0.0.78" date="2023-05-09"/>
-    <release version="1.0.0.77" date="2023-05-09"/>
-    <release version="1.0.0.76" date="2023-03-01"/>
-    <release version="1.0.0.75" date="2022-07-12"/>
-    <release version="1.0.0.74" date="2021-12-01"/>
-    <release version="1.0.0.73" date="2021-11-09"/>
-    <release version="1.0.0.72" date="2021-09-08"/>
-    <release version="1.0.0.71" date="2021-07-23"/>
-    <release version="1.0.0.70" date="2021-04-07"/>
-    <release version="1.0.0.69" date="2021-03-03"/>
-    <release version="1.0.0.68" date="2020-12-02"/>
-    <release version="1.0.0.67" date="2020-11-20"/>
-    <release version="1.0.0.66" date="2020-07-29"/>
-    <release version="1.0.0.64" date="2020-06-24"/>
-    <release version="1.0.0.63" date="2020-06-09"/>
-    <release version="1.0.0.62" date="2020-03-19"/>
-    <release version="1.0.0.61" date="2019-04-18"/>
   </releases>
   <content_rating type="oars-1.1">
     <content_attribute id="social-chat">intense</content_attribute>
