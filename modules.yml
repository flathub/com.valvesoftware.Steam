--- conflicted
+++ resolved
@@ -25,13 +25,8 @@
     sources:
       - type: git
         url: https://github.com/vcrhonek/hwdata
-<<<<<<< HEAD
-        tag: v0.388
-        commit: f25185c1814901bf85383693e0dd73bf1d8fe1a1
-=======
         tag: v0.397
         commit: e4423c783ca7db5c9d6d4881985272849f4892cf
->>>>>>> 95288723
         x-checker-data:
           type: json
           url: https://api.github.com/repos/vcrhonek/hwdata/releases/latest
@@ -157,13 +152,8 @@
     buildsystem: meson
     sources:
       - type: archive
-<<<<<<< HEAD
-        url: https://github.com/pygobject/pycairo/archive/refs/tags/v1.27.0.tar.gz
-        sha256: ce10721e4a5d74c53c8b7241e5ccfd4627fadb2830ecdae72524c077067ca247
-=======
         url: https://github.com/pygobject/pycairo/archive/refs/tags/v1.28.0.tar.gz
         sha256: e7e1a487820467a174512633f3ec4c49d567041e40f2d0135d14679045b054e9
->>>>>>> 95288723
         x-checker-data:
           type: anitya
           project-id: 13166
