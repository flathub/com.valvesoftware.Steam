--- conflicted
+++ resolved
@@ -256,9 +256,6 @@
         migrate_cache()
     repair_broken_migration()
     timezone_workaround()
-<<<<<<< HEAD
+    configure_shared_library_guard()
     enable_discord_rpc()
-=======
-    configure_shared_library_guard()
->>>>>>> e53dd489
     os.execve(steam_binary, [steam_binary] + sys.argv[1:], os.environ)